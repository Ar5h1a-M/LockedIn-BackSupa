# LockedIn Backend


[![Tests](https://github.com/Ar5h1a-M/LockedIn-BackSupa/actions/workflows/test.yml/badge.svg)](https://github.com/Ar5h1a-M/LockedIn-BackSupa/actions)
[![codecov](https://codecov.io/github/Ar5h1a-M/LockedIn-BackSupa/branch/feature%2Fintegration-tests/graph/badge.svg?token=XS629RI4DA)](https://codecov.io/github/Ar5h1a-M/LockedIn-BackSupa)
[![License: ISC](https://img.shields.io/badge/License-ISC-blue.svg)](https://opensource.org/licenses/ISC)
[![Node.js](https://img.shields.io/badge/Node.js-20.x-green.svg)](https://nodejs.org/)

## Quick Stats
![Lines of Code](https://img.shields.io/tokei/lines/github/Ar5h1a-M/LockedIn-BackSupa)
![Last Commit](https://img.shields.io/github/last-commit/Ar5h1a-M/LockedIn-BackSupa)



This is the backend API for **LockedIn**, a study buddy app that helps students find partners, create groups, and track progress.  
It handles authentication (via Supabase Auth + Google OAuth) and user profile management.

- **Framework**: Node.js + Express  
<<<<<<< HEAD
- **Database & Auth**: Supabase (Postgres + Auth)  .
=======
- **Database & Auth**: Supabase (Postgres + Auth) . 
>>>>>>> 229b3b70
- **Deployment**: Render  

---

## 📂 Repo Structure
├── src/
│   ├── routes/
│   │   └── auth.js         # Login & Signup routes
│   ├── utils/
│   │   ├── db.js           # (optional DB helpers)
│   │   └── supabaseClient.js # Supabase client config
│   └── server.js           # Express server entry
├── .env                    # Local env vars
├── package.json
└── README.md

## 🚀 Quick Start
1. Clone the repo:
   ```bash
   git clone https://github.com/Ar5h1a-M/LockedIn-BackSupa.git
   cd LockedIn-BackSupa
   npm install

2. Add an .env file with your Supabase keys
	SUPABASE_URL=https://obglzwqlngggkelvstfa.supabase.co

	SUPABASE_SERVICE_ROLE_KEY=eyJh………

	PORT=4000
3. Start the dev server:
   ```bash
	npm start
4. verify its running
	go to :http://localhost:4000/


POST /api/auth/signup

	Requires: Authorization: Bearer <supabase_access_token>

	If user does not exist in profiles, creates a profile row.

	If user already exists → 400 User already exists.

POST /api/auth/login

	Requires: Authorization: Bearer <supabase_access_token>

	Checks if user exists in profiles.

	If not → deletes auth user & returns 401 User not found.

	If yes → returns success + user info.







	

<<<<<<< HEAD

=======
>>>>>>> 229b3b70

<|MERGE_RESOLUTION|>--- conflicted
+++ resolved
@@ -1,90 +1,85 @@
-# LockedIn Backend
-
-
-[![Tests](https://github.com/Ar5h1a-M/LockedIn-BackSupa/actions/workflows/test.yml/badge.svg)](https://github.com/Ar5h1a-M/LockedIn-BackSupa/actions)
-[![codecov](https://codecov.io/github/Ar5h1a-M/LockedIn-BackSupa/branch/feature%2Fintegration-tests/graph/badge.svg?token=XS629RI4DA)](https://codecov.io/github/Ar5h1a-M/LockedIn-BackSupa)
-[![License: ISC](https://img.shields.io/badge/License-ISC-blue.svg)](https://opensource.org/licenses/ISC)
-[![Node.js](https://img.shields.io/badge/Node.js-20.x-green.svg)](https://nodejs.org/)
-
-## Quick Stats
-![Lines of Code](https://img.shields.io/tokei/lines/github/Ar5h1a-M/LockedIn-BackSupa)
-![Last Commit](https://img.shields.io/github/last-commit/Ar5h1a-M/LockedIn-BackSupa)
-
-
-
-This is the backend API for **LockedIn**, a study buddy app that helps students find partners, create groups, and track progress.  
-It handles authentication (via Supabase Auth + Google OAuth) and user profile management.
-
-- **Framework**: Node.js + Express  
-<<<<<<< HEAD
-- **Database & Auth**: Supabase (Postgres + Auth)  .
-=======
-- **Database & Auth**: Supabase (Postgres + Auth) . 
->>>>>>> 229b3b70
-- **Deployment**: Render  
-
----
-
-## 📂 Repo Structure
-├── src/
-│   ├── routes/
-│   │   └── auth.js         # Login & Signup routes
-│   ├── utils/
-│   │   ├── db.js           # (optional DB helpers)
-│   │   └── supabaseClient.js # Supabase client config
-│   └── server.js           # Express server entry
-├── .env                    # Local env vars
-├── package.json
-└── README.md
-
-## 🚀 Quick Start
-1. Clone the repo:
-   ```bash
-   git clone https://github.com/Ar5h1a-M/LockedIn-BackSupa.git
-   cd LockedIn-BackSupa
-   npm install
-
-2. Add an .env file with your Supabase keys
-	SUPABASE_URL=https://obglzwqlngggkelvstfa.supabase.co
-
-	SUPABASE_SERVICE_ROLE_KEY=eyJh………
-
-	PORT=4000
-3. Start the dev server:
-   ```bash
-	npm start
-4. verify its running
-	go to :http://localhost:4000/
-
-
-POST /api/auth/signup
-
-	Requires: Authorization: Bearer <supabase_access_token>
-
-	If user does not exist in profiles, creates a profile row.
-
-	If user already exists → 400 User already exists.
-
-POST /api/auth/login
-
-	Requires: Authorization: Bearer <supabase_access_token>
-
-	Checks if user exists in profiles.
-
-	If not → deletes auth user & returns 401 User not found.
-
-	If yes → returns success + user info.
-
-
-
-
-
-
-
-	
-
-<<<<<<< HEAD
-
-=======
->>>>>>> 229b3b70
-
+# LockedIn Backend
+
+
+[![Tests](https://github.com/Ar5h1a-M/LockedIn-BackSupa/actions/workflows/test.yml/badge.svg)](https://github.com/Ar5h1a-M/LockedIn-BackSupa/actions)
+[![codecov](https://codecov.io/github/Ar5h1a-M/LockedIn-BackSupa/branch/feature%2Fintegration-tests/graph/badge.svg?token=XS629RI4DA)](https://codecov.io/github/Ar5h1a-M/LockedIn-BackSupa)
+[![License: ISC](https://img.shields.io/badge/License-ISC-blue.svg)](https://opensource.org/licenses/ISC)
+[![Node.js](https://img.shields.io/badge/Node.js-20.x-green.svg)](https://nodejs.org/)
+
+## Quick Stats
+![Lines of Code](https://img.shields.io/tokei/lines/github/Ar5h1a-M/LockedIn-BackSupa)
+![Last Commit](https://img.shields.io/github/last-commit/Ar5h1a-M/LockedIn-BackSupa)
+
+
+
+This is the backend API for **LockedIn**, a study buddy app that helps students find partners, create groups, and track progress.  
+It handles authentication (via Supabase Auth + Google OAuth) and user profile management.
+
+- **Framework**: Node.js + Express  
+
+- **Database & Auth**: Supabase (Postgres + Auth) . 
+
+- **Deployment**: Render  
+
+---
+
+## 📂 Repo Structure
+├── src/
+│   ├── routes/
+│   │   └── auth.js         # Login & Signup routes
+│   ├── utils/
+│   │   ├── db.js           # (optional DB helpers)
+│   │   └── supabaseClient.js # Supabase client config
+│   └── server.js           # Express server entry
+├── .env                    # Local env vars
+├── package.json
+└── README.md
+
+## 🚀 Quick Start
+1. Clone the repo:
+   ```bash
+   git clone https://github.com/Ar5h1a-M/LockedIn-BackSupa.git
+   cd LockedIn-BackSupa
+   npm install
+
+2. Add an .env file with your Supabase keys
+	SUPABASE_URL=https://obglzwqlngggkelvstfa.supabase.co
+
+	SUPABASE_SERVICE_ROLE_KEY=eyJh………
+
+	PORT=4000
+3. Start the dev server:
+   ```bash
+	npm start
+4. verify its running
+	go to :http://localhost:4000/
+
+
+POST /api/auth/signup
+
+	Requires: Authorization: Bearer <supabase_access_token>
+
+	If user does not exist in profiles, creates a profile row.
+
+	If user already exists → 400 User already exists.
+
+POST /api/auth/login
+
+	Requires: Authorization: Bearer <supabase_access_token>
+
+	Checks if user exists in profiles.
+
+	If not → deletes auth user & returns 401 User not found.
+
+	If yes → returns success + user info.
+
+
+
+
+
+
+
+	
+
+
+